--- conflicted
+++ resolved
@@ -1,7 +1,6 @@
 (* Auto-generated from "test.atd" *)
               [@@@ocaml.warning "-27-32-35-39"]
 
-<<<<<<< HEAD
 type recurse = Test_t.recurse = { recurse_items: recurse list }
 
 type rec_option = Test_t.rec_option
@@ -18,8 +17,6 @@
 
 type container = Test_t.container = { id: string; children: container list }
 
-=======
->>>>>>> 2074ff46
 type vp = Test_t.vp
 
 type vpl = Test_t.vpl
@@ -38,7 +35,12 @@
 
 type n = Test_t.n
 
-<<<<<<< HEAD
+type b = Test_t.b = { thing: int }
+
+type a = Test_t.a = { thing: string; other_thing: bool }
+
+type adapted = Test_t.adapted
+
 let rec write__9 js = (
   Atdgen_codec_runtime.Encode.list (
     write_rec_list
@@ -286,14 +288,6 @@
       )
   ]
 ) js
-=======
-type b = Test_t.b = { thing: int }
-
-type a = Test_t.a = { thing: string; other_thing: bool }
-
-type adapted = Test_t.adapted
-
->>>>>>> 2074ff46
 let write_vp = (
   Atdgen_codec_runtime.Encode.make (fun (x : _) -> match x with
     | `A x ->
